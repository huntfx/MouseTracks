--- conflicted
+++ resolved
@@ -235,11 +235,7 @@
     # Clip the maximum values
     if clipping:
         sorted_values, linear_mapping = np.unique(combined_array, return_inverse=True)
-<<<<<<< HEAD
-        max_value = sorted_values[round(np.max(linear_mapping) * (1 - clipping))]
-=======
         max_value = sorted_values[int(np.ceil(np.max(linear_mapping) * (1 - clipping)))]
->>>>>>> 83542c11
         combined_array[combined_array > max_value] = max_value
 
     # Update the contrast
